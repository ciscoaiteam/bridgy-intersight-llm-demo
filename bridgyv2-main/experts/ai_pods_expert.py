from langchain_ollama import OllamaLLM  # Updated import
from langchain_openai import ChatOpenAI
from langchain.prompts import ChatPromptTemplate
from langchain_core.runnables import RunnableSequence
from tools.pdf_loader import PDFLoader
from config import setup_langsmith
import logging

logger = logging.getLogger(__name__)

class AIPodExpert:
    def __init__(self):
        self.llm = ChatOpenAI(
            api_key = "LLM",
            model="/ai/models/Meta-Llama-3-8B-Instruct/", 
            base_url = "http://64.101.169.102:8000/v1",
            temperature=0.0
        )
        self.pdf_loader = PDFLoader()

        # Create prompt template
        self.prompt = ChatPromptTemplate.from_template("""
        You are a Cisco AI Pods expert. Use the provided documentation context to answer the question accurately.

        When responding about AI Pods, focus on:
        - Hardware specifications and requirements for different LLM sizes
        - Appropriate AI Pod configurations for specific workloads
        - Deployment and operational best practices
        - Performance characteristics and scaling guidelines

        If the question asks about specific LLM sizes (like 40B models), provide detailed hardware recommendations.

        Question: {question}
        Documentation Context: {context}

        IMPORTANT: For each claim or technical detail in your response, include a reference to the specific part of the documentation where this information was found. Use a format like: "[Reference: Page X of AI Infrastructure Pods document]" or similar appropriate citation.

        At the end of your response, include a "Sources" section that lists all the documentation references you used.

        Provide a detailed and technical response based on the actual documentation:
        """)

        # Create chain using the new RunnableSequence pattern
        self.chain = self.prompt | self.llm

    def get_response(self, question: str) -> str:
        try:
            # Get relevant context from PDF documents
            context = self.pdf_loader.get_relevant_context(question)
            
            # Create the prompt with context
            prompt_with_context = self.prompt.format(
                question=question,
                context=context
            )
            
            # Generate response
            response = self.chain.invoke({
                "question": question,
                "context": context
            })
<<<<<<< HEAD
            
=======

>>>>>>> 2cf386a7
            # Extract just the content from the response
            if hasattr(response, 'content'):
                return response.content
            elif isinstance(response, dict) and 'content' in response:
                return response['content']
            elif isinstance(response, str):
                return response
            else:
                # Try to convert the response to a string if it's not already
                return str(response)
<<<<<<< HEAD
=======
                
>>>>>>> 2cf386a7
        except Exception as e:
            raise Exception(f"AI Pods Expert error: {str(e)}")<|MERGE_RESOLUTION|>--- conflicted
+++ resolved
@@ -59,11 +59,7 @@
                 "question": question,
                 "context": context
             })
-<<<<<<< HEAD
             
-=======
-
->>>>>>> 2cf386a7
             # Extract just the content from the response
             if hasattr(response, 'content'):
                 return response.content
@@ -74,9 +70,6 @@
             else:
                 # Try to convert the response to a string if it's not already
                 return str(response)
-<<<<<<< HEAD
-=======
-                
->>>>>>> 2cf386a7
+
         except Exception as e:
             raise Exception(f"AI Pods Expert error: {str(e)}")