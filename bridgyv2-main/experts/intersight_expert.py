--- conflicted
+++ resolved
@@ -110,15 +110,13 @@
             # Get API response through the normal query method
             api_response = self.api.query(question)
             
-<<<<<<< HEAD
-=======
             # For firmware queries, check if we got a proper response with firmware details
             if is_firmware_query and server_name and "## Available Firmware Updates for" in api_response:
                 # If we have a well-formatted firmware response, return it directly
                 return api_response
             
             # Otherwise, use the LLM to interpret the response
->>>>>>> 13eb8e32
+
             response = self.chain.invoke({
                 "question": question,
                 "api_response": api_response
@@ -134,10 +132,7 @@
             else:
                 # Try to convert the response to a string if it's not already
                 return str(response)
-<<<<<<< HEAD
-=======
-                
->>>>>>> 13eb8e32
+
         except Exception as e:
             logger.error(f"Error in IntersightExpert: {str(e)}")
             import traceback
